# Copyright (c) 2021-2022 Adam Karpierz
# Licensed under the MIT License
# https://opensource.org/licenses/MIT

import sys
import os
import ctypes as ct

this_dir = os.path.dirname(os.path.abspath(__file__))
is_32bit = (sys.maxsize <= 2**32)
arch     = "x86" if is_32bit else "x64"
arch_dir = os.path.join(this_dir, arch)

<<<<<<< HEAD
# if is_32bit:
#     raise NotImplementedError("This 32 bit OS is not supported already!")
=======
# We're taking a chance that this will work fine on Linux armhf
#if is_32bit:
#    raise NotImplementedError("This 32 bit OS is not supported already!")
>>>>>>> 6c7ab111

# try:
#     from ...__config__ import config
#     DLL_PATH = config.get("LIBCURL", None)
#     del config
#     if DLL_PATH is None or DLL_PATH in ("", "None"):
#         raise ImportError()
# except ImportError:
DLL_PATH = "libcurl.so"

from ctypes  import CDLL as DLL
from _ctypes import dlclose
from ctypes  import CFUNCTYPE as CFUNC

# X32 kernel interface is 64-bit.
if False:#if defined __x86_64__ && defined __ILP32__
    # quad_t is also 64 bits.
    time_t = suseconds_t = ct.c_longlong
else:
    time_t = suseconds_t = ct.c_long
#endif

# Taken from the file <sys/time.h>
#include <time.h>
#
# struct timeval {
#     time_t      tv_sec;   /* Seconds. */
#     suseconds_t tv_usec;  /* Microseconds. */
# };

class timeval(ct.Structure):
    _fields_ = [
    ("tv_sec",  time_t),       # seconds
    ("tv_usec", suseconds_t),  # microseconds
]

# Taken from the file libpcap's "socket.h"

# Some minor differences between sockets on various platforms.
# We include whatever sockets are needed for Internet-protocol
# socket access.

# In UN*X, a socket handle is a file descriptor, and therefore
# a signed integer.
SOCKET = ct.c_int

# In UN*X, the error return if socket() fails is -1.
INVALID_SOCKET = SOCKET(-1).value

class sockaddr(ct.Structure):
    _fields_ = [
    ("sa_family", ct.c_short),
    ("__pad1",    ct.c_ushort),
    ("ipv4_addr", ct.c_byte * 4),
    ("ipv6_addr", ct.c_byte * 16),
    ("__pad2",    ct.c_ulong),
]

fd_mask = ct.c_long

class fd_set(ct.Structure):
    _fields_ = [
    ("fds_bits", fd_mask * 32),
]<|MERGE_RESOLUTION|>--- conflicted
+++ resolved
@@ -11,14 +11,9 @@
 arch     = "x86" if is_32bit else "x64"
 arch_dir = os.path.join(this_dir, arch)
 
-<<<<<<< HEAD
-# if is_32bit:
-#     raise NotImplementedError("This 32 bit OS is not supported already!")
-=======
 # We're taking a chance that this will work fine on Linux armhf
 #if is_32bit:
 #    raise NotImplementedError("This 32 bit OS is not supported already!")
->>>>>>> 6c7ab111
 
 # try:
 #     from ...__config__ import config
